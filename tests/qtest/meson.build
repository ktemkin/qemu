# All QTests for now are POSIX-only, but the dependencies are
# really in libqtest, not in the testcases themselves.
if not config_host.has_key('CONFIG_POSIX')
  subdir_done()
endif

slow_qtests = {
  'ahci-test' : 60,
  'bios-tables-test' : 120,
  'boot-serial-test' : 60,
  'migration-test' : 150,
  'npcm7xx_pwm-test': 150,
  'prom-env-test' : 60,
  'pxe-test' : 60,
  'qos-test' : 60,
  'qom-test' : 300,
  'test-hmp' : 120,
}

qtests_generic = \
  (config_all_devices.has_key('CONFIG_MEGASAS_SCSI_PCI') ? ['fuzz-megasas-test'] : []) + \
  (config_all_devices.has_key('CONFIG_VIRTIO_SCSI') ? ['fuzz-virtio-scsi-test'] : []) + \
  [
  'cdrom-test',
  'device-introspect-test',
  'machine-none-test',
  'qmp-test',
  'qmp-cmd-test',
  'qom-test',
  'test-hmp',
  'qos-test',
]
if config_host.has_key('CONFIG_MODULES')
  qtests_generic += [ 'modules-test' ]
endif
if slirp.found()
  qtests_generic += [ 'test-query-netdev' ]
endif

qtests_pci = \
  (config_all_devices.has_key('CONFIG_VGA') ? ['display-vga-test'] : []) +                  \
  (config_all_devices.has_key('CONFIG_IVSHMEM_DEVICE') ? ['ivshmem-test'] : [])

qtests_i386 = \
  (slirp.found() ? ['pxe-test', 'test-netfilter'] : []) +             \
  (config_host.has_key('CONFIG_POSIX') ? ['test-filter-mirror'] : []) +                     \
  (have_tools ? ['ahci-test'] : []) +                                                       \
  (config_all_devices.has_key('CONFIG_ISA_TESTDEV') ? ['endianness-test'] : []) +           \
  (config_all_devices.has_key('CONFIG_SGA') ? ['boot-serial-test'] : []) +                  \
  (config_all_devices.has_key('CONFIG_RTL8139_PCI') ? ['test-filter-redirector'] : []) +    \
  (config_all_devices.has_key('CONFIG_ISA_IPMI_KCS') ? ['ipmi-kcs-test'] : []) +            \
  (config_host.has_key('CONFIG_LINUX') and                                                  \
   config_all_devices.has_key('CONFIG_ISA_IPMI_BT') ? ['ipmi-bt-test'] : []) +              \
  (config_all_devices.has_key('CONFIG_WDT_IB700') ? ['wdt_ib700-test'] : []) +              \
  (config_all_devices.has_key('CONFIG_PVPANIC_ISA') ? ['pvpanic-test'] : []) +              \
  (config_all_devices.has_key('CONFIG_PVPANIC_PCI') ? ['pvpanic-pci-test'] : []) +          \
  (config_all_devices.has_key('CONFIG_HDA') ? ['intel-hda-test'] : []) +                    \
  (config_all_devices.has_key('CONFIG_I82801B11') ? ['i82801b11-test'] : []) +             \
  (config_all_devices.has_key('CONFIG_IOH3420') ? ['ioh3420-test'] : []) +                  \
  (config_all_devices.has_key('CONFIG_LPC_ICH9') ? ['lpc-ich9-test'] : []) +              \
  (config_all_devices.has_key('CONFIG_USB_UHCI') ? ['usb-hcd-uhci-test'] : []) +            \
  (config_all_devices.has_key('CONFIG_USB_UHCI') and                                        \
   config_all_devices.has_key('CONFIG_USB_EHCI') ? ['usb-hcd-ehci-test'] : []) +            \
  (config_all_devices.has_key('CONFIG_USB_XHCI_NEC') ? ['usb-hcd-xhci-test'] : []) +        \
  (config_all_devices.has_key('CONFIG_TPM_CRB') ? ['tpm-crb-test'] : []) +                  \
  (config_all_devices.has_key('CONFIG_TPM_CRB') ? ['tpm-crb-swtpm-test'] : []) +            \
  (config_all_devices.has_key('CONFIG_TPM_TIS_ISA') ? ['tpm-tis-test'] : []) +              \
  (config_all_devices.has_key('CONFIG_TPM_TIS_ISA') ? ['tpm-tis-swtpm-test'] : []) +        \
  (config_all_devices.has_key('CONFIG_RTL8139_PCI') ? ['rtl8139-test'] : []) +              \
<<<<<<< HEAD
=======
  (config_all_devices.has_key('CONFIG_E1000E_PCI_EXPRESS') ? ['fuzz-e1000e-test'] : []) +   \
>>>>>>> cd4b5da2
  (not config_host.has_key('CONFIG_IOS') ? ['bios-tables-test', 'hd-geo-test'] : []) +      \
  qtests_pci +                                                                              \
  ['fdc-test',
   'ide-test',
   'boot-order-test',
   'rtc-test',
   'i440fx-test',
   'fw_cfg-test',
   'device-plug-test',
   'drive_del-test',
   'tco-test',
   'cpu-plug-test',
   'q35-test',
   'vmgenid-test',
   'migration-test',
   'test-x86-cpuid-compat',
   'numa-test']

dbus_daemon = find_program('dbus-daemon', required: false)
if dbus_daemon.found() and config_host.has_key('GDBUS_CODEGEN')
  # Temporarily disabled due to Patchew failures:
  #qtests_i386 += ['dbus-vmstate-test']
  dbus_vmstate1 = custom_target('dbus-vmstate description',
                                output: ['dbus-vmstate1.h', 'dbus-vmstate1.c'],
                                input: files('dbus-vmstate1.xml'),
                                command: [config_host['GDBUS_CODEGEN'],
                                          '@INPUT@',
                                          '--interface-prefix', 'org.qemu',
                                          '--generate-c-code', '@BASENAME@']).to_list()
else
  dbus_vmstate1 = []
endif

qtests_x86_64 = qtests_i386

qtests_alpha = [ 'boot-serial-test' ] +                                                      \
  (config_all_devices.has_key('CONFIG_VGA') ? ['display-vga-test'] : [])

qtests_avr = [ 'boot-serial-test' ]

qtests_hppa = [ 'boot-serial-test' ] +                                                       \
  (config_all_devices.has_key('CONFIG_VGA') ? ['display-vga-test'] : [])

qtests_m68k = [ 'boot-serial-test' ]
qtests_microblaze = [ 'boot-serial-test' ]
qtests_microblazeel = qtests_microblaze

qtests_mips = \
  (config_all_devices.has_key('CONFIG_ISA_TESTDEV') ? ['endianness-test'] : []) +            \
  (config_all_devices.has_key('CONFIG_VGA') ? ['display-vga-test'] : [])

qtests_mips64 = \
  (config_all_devices.has_key('CONFIG_ISA_TESTDEV') ? ['endianness-test'] : []) +            \
  (config_all_devices.has_key('CONFIG_VGA') ? ['display-vga-test'] : [])

qtests_mips64el = \
  (config_all_devices.has_key('CONFIG_ISA_TESTDEV') ? ['endianness-test'] : []) +            \
  (config_all_devices.has_key('CONFIG_VGA') ? ['display-vga-test'] : [])

qtests_moxie = [ 'boot-serial-test' ]

qtests_ppc = \
  (config_all_devices.has_key('CONFIG_ISA_TESTDEV') ? ['endianness-test'] : []) +            \
  (config_all_devices.has_key('CONFIG_M48T59') ? ['m48t59-test'] : []) +                     \
  ['boot-order-test', 'prom-env-test', 'boot-serial-test']                 \

qtests_ppc64 = \
  (config_all_devices.has_key('CONFIG_PSERIES') ? ['device-plug-test'] : []) +               \
  (config_all_devices.has_key('CONFIG_POWERNV') ? ['pnv-xscom-test'] : []) +                 \
  (config_all_devices.has_key('CONFIG_PSERIES') ? ['rtas-test'] : []) +                      \
  (slirp.found() ? ['pxe-test', 'test-netfilter'] : []) +              \
  (config_all_devices.has_key('CONFIG_USB_UHCI') ? ['usb-hcd-uhci-test'] : []) +             \
  (config_all_devices.has_key('CONFIG_USB_XHCI_NEC') ? ['usb-hcd-xhci-test'] : []) +         \
  (config_host.has_key('CONFIG_POSIX') ? ['test-filter-mirror'] : []) +                      \
  qtests_pci + ['migration-test', 'numa-test', 'cpu-plug-test', 'drive_del-test']

qtests_sh4 = (config_all_devices.has_key('CONFIG_ISA_TESTDEV') ? ['endianness-test'] : [])
qtests_sh4eb = (config_all_devices.has_key('CONFIG_ISA_TESTDEV') ? ['endianness-test'] : [])

qtests_sparc = ['prom-env-test', 'm48t59-test', 'boot-serial-test']

qtests_sparc64 = \
  (config_all_devices.has_key('CONFIG_ISA_TESTDEV') ? ['endianness-test'] : []) +            \
  ['prom-env-test', 'boot-serial-test']

qtests_npcm7xx = \
  ['npcm7xx_adc-test',
   'npcm7xx_gpio-test',
   'npcm7xx_pwm-test',
   'npcm7xx_rng-test',
   'npcm7xx_smbus-test',
   'npcm7xx_timer-test',
   'npcm7xx_watchdog_timer-test'] + \
   (slirp.found() ? ['npcm7xx_emc-test'] : [])
qtests_arm = \
  (config_all_devices.has_key('CONFIG_MPS2') ? ['sse-timer-test'] : []) + \
  (config_all_devices.has_key('CONFIG_CMSDK_APB_DUALTIMER') ? ['cmsdk-apb-dualtimer-test'] : []) + \
  (config_all_devices.has_key('CONFIG_CMSDK_APB_TIMER') ? ['cmsdk-apb-timer-test'] : []) + \
  (config_all_devices.has_key('CONFIG_CMSDK_APB_WATCHDOG') ? ['cmsdk-apb-watchdog-test'] : []) + \
  (config_all_devices.has_key('CONFIG_PFLASH_CFI02') ? ['pflash-cfi02-test'] : []) +         \
  (config_all_devices.has_key('CONFIG_NPCM7XX') ? qtests_npcm7xx : []) + \
  ['arm-cpu-features',
   'microbit-test',
   'm25p80-test',
   'test-arm-mptimer',
   'boot-serial-test',
   'hexloader-test']

# TODO: once aarch64 TCG is fixed on ARM 32 bit host, make bios-tables-test unconditional
qtests_aarch64 = \
  (cpu != 'arm' ? ['bios-tables-test'] : []) +                                                  \
  (config_all_devices.has_key('CONFIG_TPM_TIS_SYSBUS') ? ['tpm-tis-device-test'] : []) +        \
  (config_all_devices.has_key('CONFIG_TPM_TIS_SYSBUS') ? ['tpm-tis-device-swtpm-test'] : []) +  \
  (cpu != 'arm' and not config_host.has_key('CONFIG_IOS') ? ['bios-tables-test'] : []) + \
  ['arm-cpu-features',
   'numa-test',
   'boot-serial-test',
   'xlnx-can-test',
   'migration-test']

qtests_s390x = \
  (slirp.found() ? ['pxe-test', 'test-netfilter'] : []) +                 \
  (config_host.has_key('CONFIG_POSIX') ? ['test-filter-mirror'] : []) +                         \
  (config_host.has_key('CONFIG_POSIX') ? ['test-filter-redirector'] : []) +                     \
  ['boot-serial-test',
   'drive_del-test',
   'device-plug-test',
   'virtio-ccw-test',
   'cpu-plug-test',
   'migration-test']

qos_test_ss = ss.source_set()
qos_test_ss.add(
  'ac97-test.c',
  'ds1338-test.c',
  'e1000-test.c',
  'e1000e-test.c',
  'eepro100-test.c',
  'es1370-test.c',
  'ipoctal232-test.c',
  'megasas-test.c',
  'ne2000-test.c',
  'tulip-test.c',
  'nvme-test.c',
  'pca9552-test.c',
  'pci-test.c',
  'pcnet-test.c',
  'sdhci-test.c',
  'spapr-phb-test.c',
  'tmp105-test.c',
  'emc141x-test.c',
  'usb-hcd-ohci-test.c',
  'virtio-test.c',
  'virtio-blk-test.c',
  'virtio-net-test.c',
  'virtio-rng-test.c',
  'virtio-scsi-test.c',
  'virtio-serial-test.c',
  'vmxnet3-test.c',
)
if have_virtfs
  qos_test_ss.add(files('virtio-9p-test.c'))
endif
qos_test_ss.add(when: 'CONFIG_VHOST_USER', if_true: files('vhost-user-test.c'))

tpmemu_files = ['tpm-emu.c', 'tpm-util.c', 'tpm-tests.c']

qtests = {
  'bios-tables-test': [io, 'boot-sector.c', 'acpi-utils.c', 'tpm-emu.c'],
  'cdrom-test': files('boot-sector.c'),
  'dbus-vmstate-test': files('migration-helpers.c') + dbus_vmstate1,
  'ivshmem-test': [rt, '../../contrib/ivshmem-server/ivshmem-server.c'],
  'migration-test': files('migration-helpers.c'),
  'pxe-test': files('boot-sector.c'),
  'qos-test': [chardev, io, qos_test_ss.apply(config_host, strict: false).sources()],
  'tpm-crb-swtpm-test': [io, tpmemu_files],
  'tpm-crb-test': [io, tpmemu_files],
  'tpm-tis-swtpm-test': [io, tpmemu_files, 'tpm-tis-util.c'],
  'tpm-tis-test': [io, tpmemu_files, 'tpm-tis-util.c'],
  'tpm-tis-device-swtpm-test': [io, tpmemu_files, 'tpm-tis-util.c'],
  'tpm-tis-device-test': [io, tpmemu_files, 'tpm-tis-util.c'],
  'vmgenid-test': files('boot-sector.c', 'acpi-utils.c'),
}

qtest_executables = {}
foreach dir : target_dirs
  if not dir.endswith('-softmmu')
    continue
  endif

  target_base = dir.split('-')[0]
  qtest_emulator = emulators['qemu-system-' + target_base]
  target_qtests = get_variable('qtests_' + target_base, []) + qtests_generic

  test_deps = []
  qtest_env = environment()
  if have_tools
    qtest_env.set('QTEST_QEMU_IMG', './qemu-img')
    test_deps += [qemu_img]
  endif
  qtest_env.set('G_TEST_DBUS_DAEMON', meson.source_root() / 'tests/dbus-vmstate-daemon.sh')
  qtest_env.set('QTEST_QEMU_BINARY', './qemu-system-' + target_base)
  
  foreach test : target_qtests
    # Executables are shared across targets, declare them only the first time we
    # encounter them
    if not qtest_executables.has_key(test)
      src = [test + '.c']
      deps = [qemuutil, qos]
      if test in qtests
        # use a sourceset to quickly separate sources and deps
        test_ss = ss.source_set()
        test_ss.add(qtests[test])
        src += test_ss.all_sources()
        deps += test_ss.all_dependencies()
      endif
      qtest_executables += {
        test: executable(test, src, dependencies: deps)
      }
    endif
    # FIXME: missing dependency on the emulator binary and qemu-img
    test('qtest-@0@/@1@'.format(target_base, test),
         qtest_executables[test],
         depends: [test_deps, qtest_emulator],
         env: qtest_env,
         args: ['--tap', '-k'],
         protocol: 'tap',
         timeout: slow_qtests.get(test, 30),
         priority: slow_qtests.get(test, 30),
         suite: ['qtest', 'qtest-' + target_base])
  endforeach
endforeach<|MERGE_RESOLUTION|>--- conflicted
+++ resolved
@@ -67,10 +67,7 @@
   (config_all_devices.has_key('CONFIG_TPM_TIS_ISA') ? ['tpm-tis-test'] : []) +              \
   (config_all_devices.has_key('CONFIG_TPM_TIS_ISA') ? ['tpm-tis-swtpm-test'] : []) +        \
   (config_all_devices.has_key('CONFIG_RTL8139_PCI') ? ['rtl8139-test'] : []) +              \
-<<<<<<< HEAD
-=======
   (config_all_devices.has_key('CONFIG_E1000E_PCI_EXPRESS') ? ['fuzz-e1000e-test'] : []) +   \
->>>>>>> cd4b5da2
   (not config_host.has_key('CONFIG_IOS') ? ['bios-tables-test', 'hd-geo-test'] : []) +      \
   qtests_pci +                                                                              \
   ['fdc-test',
